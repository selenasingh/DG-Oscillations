<<<<<<< HEAD
# Rate model of Dentate Gyrus

Used to identify network parameter values to produce gamma phase-locked to the theta trough using bifurcation analysis, in Singh et al., 2023, "Granule cells perform frequency-dependent pattern separation in a computational model of the dentate gyrus" 

## Usage 

To run bifurcation analysis, run `bifurcations.py`. 


=======
### Modelling Dentate Gyrus oscillations using a 4D Wilson-Cowan formalization 
>>>>>>> 4c9e13e5
 <|MERGE_RESOLUTION|>--- conflicted
+++ resolved
@@ -1,4 +1,4 @@
-<<<<<<< HEAD
+
 # Rate model of Dentate Gyrus
 
 Used to identify network parameter values to produce gamma phase-locked to the theta trough using bifurcation analysis, in Singh et al., 2023, "Granule cells perform frequency-dependent pattern separation in a computational model of the dentate gyrus" 
@@ -7,8 +7,4 @@
 
 To run bifurcation analysis, run `bifurcations.py`. 
 
-
-=======
-### Modelling Dentate Gyrus oscillations using a 4D Wilson-Cowan formalization 
->>>>>>> 4c9e13e5
  